--- conflicted
+++ resolved
@@ -27,12 +27,7 @@
 const { and } = logic
 import isString from 'crocks/core/isString.js'
 import predicates from 'crocks/predicates/index.js'
-<<<<<<< HEAD
-const { isObject, isArray, propEq, pathSatisfies } = predicates
-=======
 const { isObject, isArray, propEq, pathSatisfies, hasProp } = predicates
-import { getSchemaContent } from './json-schema.mjs'
->>>>>>> 6542bbc1
 
 const modules = {}
 
