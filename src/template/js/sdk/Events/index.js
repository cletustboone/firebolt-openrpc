/*
 * Copyright 2021 Comcast Cable Communications Management, LLC
 *
 * Licensed under the Apache License, Version 2.0 (the "License");
 * you may not use this file except in compliance with the License.
 * You may obtain a copy of the License at
 *
 * http://www.apache.org/licenses/LICENSE-2.0
 *
 * Unless required by applicable law or agreed to in writing, software
 * distributed under the License is distributed on an "AS IS" BASIS,
 * WITHOUT WARRANTIES OR CONDITIONS OF ANY KIND, either express or implied.
 * See the License for the specific language governing permissions and
 * limitations under the License.
 *
 * SPDX-License-Identifier: Apache-2.0
 */

import Transport from '../Transport'
import { setMockListener } from '../Transport/mock.js'

let listenerId = 0

// holds a map of ${module}.${event} => listenerId, e.g. callback method id
// note that one callback can listen to multiple events, e.g. 'discovery.*'
const listeners = {}

// holds a map of ${module}.${event} => Transport.send calls (only called once per event)
// note that the keys here MUST NOT contain wild cards
const enabledEvents = {}

const oncers = []
const validEvents = {}
let transportInitialized = false

export const emit = (module, event, value) => {
  callCallbacks(listeners[module + '.*'], [event, value])
  callCallbacks(listeners[module + '.' + event], [value])
}

<<<<<<< HEAD
=======
Transport.addEventEmitter(emit)
>>>>>>> 7b70202e

export const registerEvents = (module, events) => {
  validEvents[module.toLowerCase()] = events.concat()
}

const callCallbacks = (cbs, args) => {
  cbs &&
    Object.keys(cbs).forEach(listenerId => {
      let callback = cbs[listenerId]
      if (oncers.indexOf(parseInt(listenerId)) >= 0) {
        oncers.splice(oncers.indexOf(parseInt(listenerId)), 1)
        delete cbs[listenerId]
      }
      callback.apply(null, args)
    })
}

const doListen = function(module, event, callback, once) {
  if (typeof callback !== 'function') {
    return Promise.reject('No valid callback function provided.')
  } else {
    if (module === '*') {
      return Promise.reject('No valid module name provided')
    }

    let events = (event === '*' ? validEvents[module] : [event]) // explodes wildcards into an array
    let promises = []
    const key = module + '.' + event // this might be a wildcard, e.g. 'lifecycle.*'
    listenerId++
    listeners[key] = listeners[key] || {}
    listeners[key][''+listenerId] = callback

    if (once) {
      oncers.push(listenerId)
    }

    events.forEach(event => {
      // Check each event, and only turn on events (not wildcards) that are off
      if (!enabledEvents[module + '.' + event]) {
        promises.push(
          Transport.send(module, 'on' + event[0].toUpperCase() + event.substr(1), { listen: true })
        )
        enabledEvents[module + '.' + event] = true
      }
    })

    let resolve, reject
    let p = new Promise((res, rej) => {
      resolve = res
      reject = rej
    })

    if (promises.length) {
      Promise.all(promises).then(responses => {
        resolve(listenerId)
      }).catch(error => {
        // Promise.all rejects if at least one promise rejects... we don't want that behavior here
        // TODO: Do something better than fail silently
        if (event === '*') {
          resolve(listenerId)
        }
        else {
          reject(error)
        }
      })
    }
    else {
      resolve(listenerId)
    }

    return p
  }
}

const getListenArgs = function(...args) {
  const callback = args.pop()
  const module = args[0].toLowerCase() || '*'
  const event = args[1] || '*'
  return [module, event, callback]
}

const once = function(...args) {
  const [module, event, callback] = getListenArgs(...args)
  return doListen(module, event, callback, true)
}

const listen = function(...args) {
  init()
  const [module, event, callback] = getListenArgs(...args)
  return doListen(module, event, callback, false)
}

<<<<<<< HEAD
const init = () => {
  if (!transportInitialized) {
    setEmitter(emit)
    setListener(listen)
    transportInitialized = true
  }
}
=======
setMockListener(listen)
>>>>>>> 7b70202e

export default {
  listen: listen,
  once: once,
  // TODO: clear needs to go through Transport Layer
  clear(moduleOrId = false, event = false) {
    if (typeof moduleOrId === 'number') {
      const searchId = moduleOrId.toString()
      Object.keys(listeners).every(key => {
        if (listeners[key][searchId]) {
          // delete callback
          delete listeners[key][searchId]
          // delete the whole namespace if it was the only callback
          if (Object.keys(listeners[key]).length === 0) {
            delete listeners[key]
          }
          return false
        }
        return true
      })
    } else {
      if (!moduleOrId && !event) {
        Object.keys(listeners).forEach(key => {
          delete listeners[key]
        })
      } else if (!event) {
        Object.keys(listeners).forEach(key => {
          if (key.indexOf(moduleOrId.toLowerCase()) === 0) {
            delete listeners[key]
          }
        })
      } else {
        delete listeners[moduleOrId + '.' + event]
      }
    }
  },
  broadcast(event, value) {
    emit('app', event, value)
  },
}<|MERGE_RESOLUTION|>--- conflicted
+++ resolved
@@ -37,11 +37,6 @@
   callCallbacks(listeners[module + '.*'], [event, value])
   callCallbacks(listeners[module + '.' + event], [value])
 }
-
-<<<<<<< HEAD
-=======
-Transport.addEventEmitter(emit)
->>>>>>> 7b70202e
 
 export const registerEvents = (module, events) => {
   validEvents[module.toLowerCase()] = events.concat()
@@ -134,17 +129,13 @@
   return doListen(module, event, callback, false)
 }
 
-<<<<<<< HEAD
 const init = () => {
   if (!transportInitialized) {
-    setEmitter(emit)
-    setListener(listen)
+    Transport.addEventEmitter(emit)
+    setMockListener(listen)
     transportInitialized = true
   }
 }
-=======
-setMockListener(listen)
->>>>>>> 7b70202e
 
 export default {
   listen: listen,
