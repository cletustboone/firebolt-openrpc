--- conflicted
+++ resolved
@@ -1,10 +1,6 @@
 {
   "name": "@firebolt-js/openrpc",
-<<<<<<< HEAD
-  "version": "1.1.0-alpha.2",
-=======
   "version": "1.1.0-beta.2",
->>>>>>> 29f025b0
   "description": "The Firebolt SDK Code & Doc Generator",
   "bin": {
     "firebolt-openrpc": "./src/cli.mjs"
